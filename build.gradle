--- conflicted
+++ resolved
@@ -76,20 +76,16 @@
 
 dependencies {
     // Define some key versions for components that we use lots of artifacts from.
-    def avroVersion = '1.7.7'
+    def avroVersion = '1.8.1'
     def hadoopVersion = '2.7.2'
-    def jacksonVersion = '2.7.2'
-    def slf4jVersion = '1.7.18'
+    def jacksonVersion = '2.7.4'
+    def slf4jVersion = '1.7.21'
 
     compile group: 'io.divolte', name: 'divolte-schema', version: version
     compile group: 'io.undertow', name: 'undertow-core', version: '1.3.22.Final'
     compile group: 'com.typesafe', name: 'config', version: '1.3.0'
     compile group: 'com.google.guava', name: 'guava', version: '19.0'
-<<<<<<< HEAD
     compile group: 'org.apache.avro', name: 'avro', version: avroVersion
-=======
-    compile group: 'org.apache.avro', name: 'avro', version: '1.8.1'
->>>>>>> 4f50d115
 
     /*
      * We package the Avro Tools to provide an easy way to view Avro files
@@ -100,15 +96,9 @@
      * run and have a working tojson command. The other commands weren't fully
      * tested with these deps.
      */
-<<<<<<< HEAD
     compile group: 'org.apache.avro', name: 'avro-tools', version: avroVersion, classifier: 'nodeps'
     compile group: 'org.apache.avro', name: 'trevni-core', version: avroVersion
     compile group: 'org.apache.avro', name: 'avro-mapred', version: avroVersion
-=======
-    compile group: 'org.apache.avro', name: 'avro-tools', version: '1.8.1', classifier: 'nodeps'
-    compile group: 'org.apache.avro', name: 'trevni-core', version: '1.8.1'
-    compile group: 'org.apache.avro', name: 'avro-mapred', version: '1.8.1'
->>>>>>> 4f50d115
 
     compile (group: 'org.apache.hadoop', name:'hadoop-common', version: hadoopVersion) {
         exclude group: 'jline', module: 'jline'
@@ -130,16 +120,10 @@
     compile group: 'org.codehaus.groovy', name:'groovy', version: '2.4.6', classifier: 'indy'
     compile group: 'net.sf.jopt-simple', name:'jopt-simple', version: '5.0.1'
     compile group: 'com.jayway.jsonpath', name: 'json-path', version: '2.2.0'
-<<<<<<< HEAD
     compile group: 'com.fasterxml.jackson.core', name:'jackson-databind', version: jacksonVersion
     compile group: 'com.fasterxml.jackson.datatype', name:'jackson-datatype-jdk8', version: jacksonVersion
     compile group: 'com.fasterxml.jackson.datatype', name:'jackson-datatype-guava', version: jacksonVersion
     compile group: 'com.fasterxml.jackson.module', name:'jackson-module-parameter-names', version: jacksonVersion
-=======
-    compile group: 'com.fasterxml.jackson.core', name:'jackson-databind', version: '2.7.4'
-    compile group: 'com.fasterxml.jackson.datatype', name:'jackson-datatype-jdk8', version: '2.7.4'
-    compile group: 'com.fasterxml.jackson.module', name:'jackson-module-parameter-names', version: '2.7.4'
->>>>>>> 4f50d115
     compile group: 'com.jasonclawson', name: 'jackson-dataformat-hocon', version: '1.1.0'
 
     // Used for configuration validation
@@ -148,15 +132,9 @@
 
     // We use the SLF4J API. At runtime, this is LogBack.
     // (We also force any dependencies that use Log4J to go via SLF4J.)
-<<<<<<< HEAD
     compile group: 'org.slf4j', name: 'slf4j-api', version: slf4jVersion
-    runtime group: 'ch.qos.logback', name: 'logback-classic', version: '1.1.6'
+    runtime group: 'ch.qos.logback', name: 'logback-classic', version: '1.1.7'
     runtime group: 'org.slf4j', name: 'log4j-over-slf4j', version: slf4jVersion
-=======
-    compile group: 'org.slf4j', name: 'slf4j-api', version: '1.7.21'
-    runtime group: 'ch.qos.logback', name: 'logback-classic', version: '1.1.7'
-    runtime group: 'org.slf4j', name: 'log4j-over-slf4j', version: '1.7.21'
->>>>>>> 4f50d115
 
     testCompile group: 'junit', name: 'junit', version: '4.12'
     testCompile group: 'org.hamcrest', name: 'hamcrest-all', version: '1.3'
