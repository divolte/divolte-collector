/*
 * Copyright 2014 GoDataDriven B.V.
 *
 * Licensed under the Apache License, Version 2.0 (the "License");
 * you may not use this file except in compliance with the License.
 * You may obtain a copy of the License at
 *
 *     http://www.apache.org/licenses/LICENSE-2.0
 *
 * Unless required by applicable law or agreed to in writing, software
 * distributed under the License is distributed on an "AS IS" BASIS,
 * WITHOUT WARRANTIES OR CONDITIONS OF ANY KIND, either express or implied.
 * See the License for the specific language governing permissions and
 * limitations under the License.
 */

buildscript {
    repositories {
        mavenCentral()
        jcenter()
    }
    dependencies {
        classpath group: 'com.github.jengelman.gradle.plugins', name: 'shadow', version: '1.2.2'
        classpath group: 'com.github.ben-manes', name: 'gradle-versions-plugin', version: '0.11.3'
        classpath group: 'pl.allegro.tech.build', name: 'axion-release-plugin', version: '1.3.2'
    }
}

plugins {
    id 'pl.allegro.tech.build.axion-release' version '1.2.4'
}

apply plugin: 'java'
apply plugin: 'eclipse'
apply plugin: 'findbugs'
apply plugin: 'pmd'
apply plugin: 'checkstyle'
apply plugin: 'jacoco'
apply plugin: 'com.github.johnrengelman.shadow'
apply plugin: 'application'
apply plugin: 'groovy'
apply plugin: 'com.github.ben-manes.versions'
apply plugin: 'pl.allegro.tech.build.axion-release'

import com.github.zafarkhaja.semver.Version

scmVersion {
    tag {
        prefix = rootProject.name
    }
    versionCreator { versionFromTag, scmPosition ->
        scmPosition.onTag || scmPosition.branch.startsWith('support/')
            ? versionFromTag
            : Version.valueOf(versionFromTag).incrementMinorVersion()
    }
}

defaultTasks 'clean', 'build'

group   = 'io.divolte'
// Order matters: the version has to be after the scmVersion extension has determined the version.
project.version = scmVersion.version

sourceCompatibility = 1.8
mainClassName = 'io.divolte.server.Server'
applicationName = rootProject.name
applicationDefaultJvmArgs = [
        "-XX:+UseG1GC",
        "-Djava.awt.headless=true"
]

repositories {
    mavenLocal()
    mavenCentral()
}

dependencies {
    compile group: 'io.divolte', name: 'divolte-schema', version: version
    compile group: 'io.undertow', name: 'undertow-core', version: '1.3.0.Final'
    compile group: 'com.typesafe', name: 'config', version: '1.3.0'
    compile group: 'com.google.guava', name: 'guava', version: '18.0'
    compile group: 'org.apache.avro', name: 'avro', version: '1.7.7'

    /*
     * We package the Avro Tools to provide an easy way to view Avro files
     * Because the default artifact (without the nodeps classifier) contains
     * some kind of uberjar with a old hadoop dependency, we manually include
     * the deps that we require for the tools to work and depend on the nodeps
     * variant of the tools itself. This is the minimal list to make the tool
     * run and have a working tojson command. The other commands weren't fully
     * tested with these deps.
     */
    compile group: 'org.apache.avro', name: 'avro-tools', version: '1.7.7', classifier: 'nodeps'
    compile group: 'org.apache.avro', name: 'trevni-core', version: '1.7.7'
    compile group: 'org.apache.avro', name: 'avro-mapred', version: '1.7.7'

    compile (group: 'org.apache.hadoop', name:'hadoop-common', version: '2.7.1') {
        exclude group: 'jline', module: 'jline'
    }
    compile group: 'org.apache.hadoop', name:'hadoop-hdfs', version: '2.7.1'
    compile (group: 'net.sf.uadetector', name: 'uadetector-core', version: '0.9.22') {
        exclude group: 'com.google.code.findbugs', module: 'jsr305'
    }
    compile group: 'net.sf.uadetector', name: 'uadetector-resources', version: '2014.10'
    compile (group: 'com.maxmind.geoip2', name: 'geoip2', version:'2.3.1') {
        // We only use DB mode, and Google's HTTP client pulls in Apache HTTP
        // client which conflicts with the version via Hadoop.
        exclude group: 'com.google.http-client', module: 'google-http-client'
    }
    compile group: 'org.apache.kafka', name:'kafka_2.11', version:'0.8.2.2'
    compile group: 'com.google.javascript', name:'closure-compiler', version:'v20151015'
    compile group: 'org.codehaus.groovy', name:'groovy', version: '2.4.5', classifier: 'indy'
    compile group: 'net.sf.jopt-simple', name:'jopt-simple', version: '4.9'
    compile group: 'com.jayway.jsonpath', name: 'json-path', version: '2.0.0'
<<<<<<< HEAD
    compile group: 'com.fasterxml.jackson.core', name:'jackson-databind', version: '2.5.3'
    compile group: 'com.fasterxml.jackson.datatype', name:'jackson-datatype-jdk8', version: '2.5.3'
    compile group: 'com.fasterxml.jackson.module', name:'jackson-module-parameter-names', version: '2.5.3'
    compile group: 'com.jasonclawson', name: 'jackson-dataformat-hocon', version: '1.1.0'
=======
    compile group: 'com.fasterxml.jackson.core', name:'jackson-databind', version: '2.6.3'
>>>>>>> 3fbffe7b

    // We use the SLF4J API. At runtime, this is LogBack.
    // (We also force any dependencies that use Log4J to go via SLF4J.)
    compile group: 'org.slf4j', name: 'slf4j-api', version: '1.7.12'
    runtime group: 'ch.qos.logback', name: 'logback-classic', version: '1.1.3'
    runtime group: 'org.slf4j', name: 'log4j-over-slf4j', version: '1.7.12'

    testCompile group: 'junit', name: 'junit', version: '4.12'
    testCompile group: 'org.hamcrest', name: 'hamcrest-all', version: '1.3'
    testCompile group: 'org.mockito', name: 'mockito-all', version: '1.10.19'
<<<<<<< HEAD
    testCompile group: 'com.mashape.unirest', name: 'unirest-java', version: '1.4.5'
    testCompile group: 'com.fasterxml.jackson.core', name:'jackson-databind', version: '2.5.3'
    testCompile group: 'com.saucelabs', name:'sauce_junit', version: '2.1.19'
=======
    testCompile group: 'com.mashape.unirest', name: 'unirest-java', version: '1.4.7'
    testCompile group: 'com.fasterxml.jackson.core', name:'jackson-databind', version: '2.6.3'
    testCompile group: 'com.fasterxml.jackson.module', name:'jackson-module-parameter-names', version: '2.6.3'
    testCompile group: 'com.fasterxml.jackson.datatype', name:'jackson-datatype-jdk8', version: '2.6.3'
    testCompile group: 'com.saucelabs', name:'sauce_junit', version: '2.1.20'
>>>>>>> 3fbffe7b
    // Warning: SauceLabs doesn't work properly with Selenium 2.44.
    testCompile group: 'org.seleniumhq.selenium', name:'selenium-java', version: '2.48.2'
    // Warning: PhantomJSDriver 1.2.0 doesn't work properly with Selenium 2.44.
    testCompile group: 'com.codeborne', name: 'phantomjsdriver', version: '1.2.1'
}

configurations {
    // Exclude all traces of Log4J via transitive dependencies.
    // (At runtime these are redirected over SLF4J.)
    all*.exclude group: 'org.slf4j', module: 'slf4j-log4j12'
    all*.exclude group: 'log4j', module: 'log4j'

    // For dependency update tracking, reject non-releases that are in release repositories.
    all {
        resolutionStrategy {
            componentSelection {
                all { ComponentSelection selection ->
                    boolean rejected = ['alpha', 'beta', 'rc', 'cr'].any { qualifier ->
                        selection.candidate.version ==~ /(?i).*[.-]${qualifier}[.\d-]*/
                    }
                    if (rejected) {
                        selection.reject('Release candidate')
                    }
                }
            }
        }
    }
}

shadowJar {
    mergeServiceFiles()
}

// This applies to all JavaCompile tasks, not just :compileJava
// (which is the delegate for compileJava {}).
tasks.withType(JavaCompile) {
    // All our files are UTF-8 encoded.
    options.encoding = 'UTF-8'

    // Log details about usage of deprecated symbols.
    options.deprecation = true

    // Java 8 feature: parameter names via reflection, which makes
    // stuff like Jackson mapping easier.
    options.compilerArgs = ["-parameters"]
}

tasks.withType(FindBugs) {
    classes = classes.filter {
        !it.path.contains("io/divolte/groovyscript/")
    }
    dependsOn = [compileJava, compileTestJava]
}

findbugs() {
    toolVersion = "3.0.1"
    excludeFilter = file("config/findbugs/findbugs-excludes.xml")
}

pmd {
    toolVersion = "5.4.0"
    ruleSetFiles = files("config/pmd/ruleset.xml")
    // The default set includes 'basic', so empty it. (We include basic via our custom ruleset.)
    ruleSets = []
}

checkstyle {
    toolVersion = "6.11.2"
}

jacoco {
    toolVersion = "0.7.5.201505241946"
}

findbugsMain.reports {
    xml.enabled = true
    html.enabled = false
}
findbugsTest.reports {
    xml.enabled = true
    html.enabled = false
}

task wrapper(type: Wrapper) {
    gradleVersion = '2.8'
}

/*
 * This only applies to running with gradle run. We use a different run
 * script when creating a distribution.
 */
run {
    if (System.getenv().containsKey("HADOOP_CONF_DIR")) {
        classpath += files(System.getenv("HADOOP_CONF_DIR"))
    }
    if (System.getenv().containsKey("YARN_CONF_DIR")) {
        classpath += files(System.getenv("YARN_CONF_DIR"))
    }
}

/*
 * Build distribution .tar.gz or .zip. We don't use the distribution
 * plugin as that allows for less flexibility in laying out the
 * archive. It also conflicts in non-trivial ways with the application
 * plugin (or the other way around).
 */
def distributionLayout = {
    def baseDir = archiveName - (".${extension}")

    into("${baseDir}/lib/") {
        from project.configurations.runtime
    }
    into("${baseDir}/lib/") {
        from(project.buildDir.path + "/libs") {
            include "**/*.jar"
        }
    }

    into("${baseDir}/conf/") {
        from("src/dist/conf") {
            include "**/*"
        }
        // Use the reference.conf as a example application.conf
        from("src/main/resources/reference.conf") {
            rename("reference.conf", "divolte-collector.conf.example")
        }
    }

    into("${baseDir}/bin/") {
        from("src/scripts") {
            include "**/*"
        }
    }
}

task tarball(dependsOn: build, type: Tar) {
    compression = Compression.GZIP
    extension = "tar.gz"

    configure distributionLayout
}

task zip(dependsOn: build, type: Zip) {
    configure distributionLayout
}


/*
 * Generate Sphinx documentation
 */
task processUserDoc {
    ext.source = file("docs")
    ext.sphinxDir = new File(buildDir, "sphinx")
    inputs.dir source
    outputs.dir sphinxDir
}

import org.apache.tools.ant.filters.ReplaceTokens

processUserDoc << {
    // Copy/replace @version@
    copy {
        from(source) {
            filter(ReplaceTokens, tokens: ["version": version])
        }
        into sphinxDir
        exclude "**/*.png"
    }
    // Copy images (no replacement)
    copy {
        from(source)
        into sphinxDir
        include "**/*.png"
    }
}

task userDoc(dependsOn: processUserDoc, type: Exec) {
    ext.sphinxDir = processUserDoc.sphinxDir
    ext.htmlDocDir = new File(buildDir, "userdoc/html")
    inputs.dir sphinxDir
    outputs.dir htmlDocDir

    workingDir sphinxDir

    executable "sphinx-build"
    args '-b', 'html', sphinxDir, htmlDocDir
}

def sourceFiles = copySpec {
    from('.') {
        exclude 'build'
        exclude 'docs'
        exclude 'rpm'
        exclude 'target'
        exclude '.idea'
        exclude '.gradle'
        exclude '**/.git*'
        exclude '.git*'
        exclude '**/*.ipr'
        exclude '**/*.iws'
        exclude '**/*.iml'
    }
}

task tarSource(type: Tar) {
    description = "Tars the source distribution."
    compression = Compression.GZIP
    extension = "tar.gz"

    into("divolte-collector-" + version) {
        with sourceFiles
    }
}

task copySourceTar(type: Copy) {
    dependsOn = [tarSource]
    from('build/distributions/') {
        include '*.tar.gz'
    }
    into 'rpm/SOURCES'
}

import java.text.SimpleDateFormat

def buildTime() {
    final SimpleDateFormat df = new SimpleDateFormat("yyyyMMddHHmmss")
    df.setTimeZone(TimeZone.getTimeZone("GMT"))
    return df.format(new Date())
}

task buildRpm(type:Exec) {
    dependsOn = [copySourceTar]

    workingDir 'rpm'

    if (version.contains('SNAPSHOT')) {
        commandLine 'rpmbuild', '-ba',
            '--target', 'noarch-redhat-linux',
            '--define', 'snapshotVersion -SNAPSHOT',
            '--define', 'dist _' + buildTime(),
            'divolte-collector.spec'
    } else {
        commandLine 'rpmbuild', '-ba',
            '--target', 'noarch-redhat-linux',
            'divolte-collector.spec'
    }
}<|MERGE_RESOLUTION|>--- conflicted
+++ resolved
@@ -112,14 +112,10 @@
     compile group: 'org.codehaus.groovy', name:'groovy', version: '2.4.5', classifier: 'indy'
     compile group: 'net.sf.jopt-simple', name:'jopt-simple', version: '4.9'
     compile group: 'com.jayway.jsonpath', name: 'json-path', version: '2.0.0'
-<<<<<<< HEAD
-    compile group: 'com.fasterxml.jackson.core', name:'jackson-databind', version: '2.5.3'
-    compile group: 'com.fasterxml.jackson.datatype', name:'jackson-datatype-jdk8', version: '2.5.3'
-    compile group: 'com.fasterxml.jackson.module', name:'jackson-module-parameter-names', version: '2.5.3'
+    compile group: 'com.fasterxml.jackson.core', name:'jackson-databind', version: '2.6.3'
+    compile group: 'com.fasterxml.jackson.datatype', name:'jackson-datatype-jdk8', version: '2.6.3'
+    compile group: 'com.fasterxml.jackson.module', name:'jackson-module-parameter-names', version: '2.6.3'
     compile group: 'com.jasonclawson', name: 'jackson-dataformat-hocon', version: '1.1.0'
-=======
-    compile group: 'com.fasterxml.jackson.core', name:'jackson-databind', version: '2.6.3'
->>>>>>> 3fbffe7b
 
     // We use the SLF4J API. At runtime, this is LogBack.
     // (We also force any dependencies that use Log4J to go via SLF4J.)
@@ -130,17 +126,12 @@
     testCompile group: 'junit', name: 'junit', version: '4.12'
     testCompile group: 'org.hamcrest', name: 'hamcrest-all', version: '1.3'
     testCompile group: 'org.mockito', name: 'mockito-all', version: '1.10.19'
-<<<<<<< HEAD
-    testCompile group: 'com.mashape.unirest', name: 'unirest-java', version: '1.4.5'
-    testCompile group: 'com.fasterxml.jackson.core', name:'jackson-databind', version: '2.5.3'
-    testCompile group: 'com.saucelabs', name:'sauce_junit', version: '2.1.19'
-=======
     testCompile group: 'com.mashape.unirest', name: 'unirest-java', version: '1.4.7'
     testCompile group: 'com.fasterxml.jackson.core', name:'jackson-databind', version: '2.6.3'
     testCompile group: 'com.fasterxml.jackson.module', name:'jackson-module-parameter-names', version: '2.6.3'
     testCompile group: 'com.fasterxml.jackson.datatype', name:'jackson-datatype-jdk8', version: '2.6.3'
     testCompile group: 'com.saucelabs', name:'sauce_junit', version: '2.1.20'
->>>>>>> 3fbffe7b
+
     // Warning: SauceLabs doesn't work properly with Selenium 2.44.
     testCompile group: 'org.seleniumhq.selenium', name:'selenium-java', version: '2.48.2'
     // Warning: PhantomJSDriver 1.2.0 doesn't work properly with Selenium 2.44.
