/*
 * Copyright 2014 GoDataDriven B.V.
 *
 * Licensed under the Apache License, Version 2.0 (the "License");
 * you may not use this file except in compliance with the License.
 * You may obtain a copy of the License at
 *
 *     http://www.apache.org/licenses/LICENSE-2.0
 *
 * Unless required by applicable law or agreed to in writing, software
 * distributed under the License is distributed on an "AS IS" BASIS,
 * WITHOUT WARRANTIES OR CONDITIONS OF ANY KIND, either express or implied.
 * See the License for the specific language governing permissions and
 * limitations under the License.
 */

buildscript {
    repositories {
        mavenCentral()
        jcenter()
    }
    dependencies {
        classpath group: 'com.github.ben-manes', name: 'gradle-versions-plugin', version: '0.12.0'
    }
}

plugins {
    id 'java'
    id 'com.github.johnrengelman.shadow' version '1.2.3'
    id 'pl.allegro.tech.build.axion-release' version '1.3.4'
}

apply plugin: 'java'
apply plugin: 'eclipse'
apply plugin: 'findbugs'
apply plugin: 'pmd'
apply plugin: 'checkstyle'
apply plugin: 'jacoco'
apply plugin: 'com.github.johnrengelman.shadow'
apply plugin: 'application'
apply plugin: 'groovy'
apply plugin: 'com.github.ben-manes.versions'
apply plugin: 'pl.allegro.tech.build.axion-release'

import com.github.zafarkhaja.semver.Version

scmVersion {
    tag {
        prefix = rootProject.name
    }
    versionCreator { versionFromTag, scmPosition ->
        scmPosition.onTag || scmPosition.branch.startsWith('support/')
            ? versionFromTag
            : Version.valueOf(versionFromTag).incrementMinorVersion()
    }
}

defaultTasks 'clean', 'build'

group   = 'io.divolte'
// Order matters: the version has to be after the scmVersion extension has determined the version.
project.version = scmVersion.version

sourceCompatibility = 1.8
mainClassName = 'io.divolte.server.Server'
applicationName = rootProject.name
applicationDefaultJvmArgs = [
        "-XX:+UseG1GC",
        "-Djava.awt.headless=true"
]

repositories {
    mavenLocal()
    mavenCentral()
}

dependencies {
    // Define some key versions for components that we use lots of artifacts from.
    def avroVersion = '1.8.1'
    def hadoopVersion = '2.7.2'
    def jacksonVersion = '2.7.4'
    def slf4jVersion = '1.7.21'

    compile group: 'io.divolte', name: 'divolte-schema', version: version
    compile group: 'io.undertow', name: 'undertow-core', version: '1.3.23.Final'
    compile group: 'com.typesafe', name: 'config', version: '1.3.0'
    compile group: 'com.google.guava', name: 'guava', version: '19.0'
    compile group: 'org.apache.avro', name: 'avro', version: avroVersion

    /*
     * We package the Avro Tools to provide an easy way to view Avro files
     * Because the default artifact (without the nodeps classifier) contains
     * some kind of uberjar with a old hadoop dependency, we manually include
     * the deps that we require for the tools to work and depend on the nodeps
     * variant of the tools itself. This is the minimal list to make the tool
     * run and have a working tojson command. The other commands weren't fully
     * tested with these deps.
     */
    compile group: 'org.apache.avro', name: 'avro-tools', version: avroVersion, classifier: 'nodeps'
    compile group: 'org.apache.avro', name: 'trevni-core', version: avroVersion
    compile group: 'org.apache.avro', name: 'avro-mapred', version: avroVersion

    compile (group: 'org.apache.hadoop', name:'hadoop-common', version: hadoopVersion) {
        exclude group: 'jline', module: 'jline'
    }
    compile group: 'org.apache.hadoop', name:'hadoop-hdfs', version: hadoopVersion
    compile (group: 'net.sf.uadetector', name: 'uadetector-core', version: '0.9.22') {
        exclude group: 'com.google.code.findbugs', module: 'jsr305'
    }
    compile group: 'net.sf.uadetector', name: 'uadetector-resources', version: '2014.10'
    compile (group: 'com.maxmind.geoip2', name: 'geoip2', version:'2.7.0') {
        // We only use DB mode, and Google's HTTP client pulls in Apache HTTP
        // client which conflicts with the version via Hadoop.
        exclude group: 'com.google.http-client', module: 'google-http-client'
    }
    // Currently on 0.8.2.0, even though 0.9.0.0 is out, because 0.9.0.0 isn't fully compatible
    // with 0.8.X servers: Horton and Cloudera both ship 0.8, and we want to support them.
    compile group: 'org.apache.kafka', name:'kafka-clients', version: '0.8.2.0'
    compile group: 'com.google.javascript', name:'closure-compiler', version:'v20160517'
    compile group: 'org.codehaus.groovy', name:'groovy', version: '2.4.7', classifier: 'indy'
    compile group: 'net.sf.jopt-simple', name:'jopt-simple', version: '5.0.2'
    compile group: 'com.jayway.jsonpath', name: 'json-path', version: '2.2.0'
<<<<<<< HEAD
    compile group: 'com.fasterxml.jackson.core', name:'jackson-databind', version: jacksonVersion
    compile group: 'com.fasterxml.jackson.datatype', name:'jackson-datatype-jdk8', version: jacksonVersion
    compile group: 'com.fasterxml.jackson.datatype', name:'jackson-datatype-guava', version: jacksonVersion
    compile group: 'com.fasterxml.jackson.module', name:'jackson-module-parameter-names', version: jacksonVersion
=======
    compile group: 'com.fasterxml.jackson.core', name:'jackson-databind', version: '2.7.5'
    compile group: 'com.fasterxml.jackson.datatype', name:'jackson-datatype-jdk8', version: '2.7.5'
    compile group: 'com.fasterxml.jackson.module', name:'jackson-module-parameter-names', version: '2.7.5'
>>>>>>> d176f299
    compile group: 'com.jasonclawson', name: 'jackson-dataformat-hocon', version: '1.1.0'

    // Used for configuration validation
    compile group: 'org.hibernate', name:'hibernate-validator', version: '5.2.4.Final'
    compile group: 'org.glassfish', name: 'javax.el', version: '3.0.0'

    // We use the SLF4J API. At runtime, this is LogBack.
    // (We also force any dependencies that use Log4J to go via SLF4J.)
    compile group: 'org.slf4j', name: 'slf4j-api', version: slf4jVersion
    runtime group: 'ch.qos.logback', name: 'logback-classic', version: '1.1.7'
    runtime group: 'org.slf4j', name: 'log4j-over-slf4j', version: slf4jVersion

    testCompile group: 'junit', name: 'junit', version: '4.12'
    testCompile group: 'org.hamcrest', name: 'hamcrest-all', version: '1.3'
    testCompile group: 'org.mockito', name: 'mockito-all', version: '1.10.19'
    testCompile group: 'com.saucelabs', name:'sauce_junit', version: '2.1.21'

    testCompile group: 'org.seleniumhq.selenium', name:'selenium-java', version: '2.53.0'
    testCompile group: 'com.codeborne', name: 'phantomjsdriver', version: '1.3.0'
}

configurations {
    // Exclude all traces of Log4J via transitive dependencies.
    // (At runtime these are redirected over SLF4J.)
    all*.exclude group: 'org.slf4j', module: 'slf4j-log4j12'
    all*.exclude group: 'log4j', module: 'log4j'

    // For dependency update tracking, reject non-releases that are in release repositories.
    all {
        resolutionStrategy {
            componentSelection {
                all { ComponentSelection selection ->
                    boolean rejected = ['alpha', 'beta', 'rc', 'cr'].any { qualifier ->
                        selection.candidate.version ==~ /(?i).*[.-]${qualifier}[.\d-]*/
                    }
                    if (rejected) {
                        selection.reject('Release candidate')
                    }
                }
            }
        }
    }
}

shadowJar {
    mergeServiceFiles()
}

// This applies to all JavaCompile tasks, not just :compileJava
// (which is the delegate for compileJava {}).
tasks.withType(JavaCompile) {
    // All our files are UTF-8 encoded.
    options.encoding = 'UTF-8'

    // Log details about usage of deprecated symbols.
    options.deprecation = true

    // Java 8 feature: parameter names via reflection, which makes
    // stuff like Jackson mapping easier.
    options.compilerArgs = ["-parameters"]
}

tasks.withType(FindBugs) {
    classes = classes.filter {
        !it.path.contains("io/divolte/groovyscript/")
    }
    dependsOn = [compileJava, compileTestJava]
}

findbugs() {
    toolVersion = "3.0.1"
    excludeFilter = file("config/findbugs/findbugs-excludes.xml")
}

pmd {
    toolVersion = "5.4.2"
    ruleSetFiles = files("config/pmd/ruleset.xml")
    // The default set includes 'basic', so empty it. (We include basic via our custom ruleset.)
    ruleSets = []
}

checkstyle {
    toolVersion = "6.19"
}

jacoco {
    toolVersion = "0.7.7.201606060606"
}

findbugsMain.reports {
    xml.enabled = true
    html.enabled = false
}
findbugsTest.reports {
    xml.enabled = true
    html.enabled = false
}

task wrapper(type: Wrapper) {
    gradleVersion = '2.14'
}

/*
 * This only applies to running with gradle run. We use a different run
 * script when creating a distribution.
 */
run {
    if (System.getenv().containsKey("HADOOP_CONF_DIR")) {
        classpath += files(System.getenv("HADOOP_CONF_DIR"))
    }
    if (System.getenv().containsKey("YARN_CONF_DIR")) {
        classpath += files(System.getenv("YARN_CONF_DIR"))
    }
}

/*
 * Build distribution .tar.gz or .zip. We don't use the distribution
 * plugin as that allows for less flexibility in laying out the
 * archive. It also conflicts in non-trivial ways with the application
 * plugin (or the other way around).
 */
def distributionLayout = {
    def baseDir = archiveName - (".${extension}")

    into("${baseDir}/lib/") {
        from project.configurations.runtime
    }
    into("${baseDir}/lib/") {
        from(project.buildDir.path + "/libs") {
            include "**/*.jar"
        }
    }

    into("${baseDir}/conf/") {
        from("src/dist/conf") {
            include "**/*"
        }
        // Use the reference.conf as a example application.conf
        from("src/main/resources/reference.conf") {
            rename("reference.conf", "divolte-collector.conf.example")
        }
    }

    into("${baseDir}/bin/") {
        from("src/scripts") {
            include "**/*"
        }
    }
}

task tarball(dependsOn: build, type: Tar) {
    compression = Compression.GZIP
    extension = "tar.gz"

    configure distributionLayout
}

task zip(dependsOn: build, type: Zip) {
    configure distributionLayout
}


/*
 * Generate Sphinx documentation
 */
task processUserDoc {
    ext.source = file("docs")
    ext.sphinxDir = new File(buildDir, "sphinx")
    inputs.dir source
    outputs.dir sphinxDir
}

import org.apache.tools.ant.filters.ReplaceTokens

processUserDoc << {
    // Copy/replace @version@
    copy {
        from(source) {
            filter(ReplaceTokens, tokens: ["version": version])
        }
        into sphinxDir
        exclude "**/*.png"
    }
    // Copy images (no replacement)
    copy {
        from(source)
        into sphinxDir
        include "**/*.png"
    }
}

task userDoc(dependsOn: processUserDoc, type: Exec) {
    ext.sphinxDir = processUserDoc.sphinxDir
    ext.htmlDocDir = new File(buildDir, "userdoc/html")
    inputs.dir sphinxDir
    outputs.dir htmlDocDir

    workingDir sphinxDir

    executable "sphinx-build"
    args '-b', 'html', sphinxDir, htmlDocDir
}

def sourceFiles = copySpec {
    from('.') {
        exclude 'build'
        exclude 'docs'
        exclude 'rpm'
        exclude 'target'
        exclude '.idea'
        exclude '.gradle'
        exclude '**/.git*'
        exclude '.git*'
        exclude '**/*.ipr'
        exclude '**/*.iws'
        exclude '**/*.iml'
    }
}

task tarSource(type: Tar) {
    description = "Tars the source distribution."
    compression = Compression.GZIP
    extension = "tar.gz"

    into("divolte-collector-" + version) {
        with sourceFiles
    }
}

task copySourceTar(type: Copy) {
    dependsOn = [tarSource]
    from('build/distributions/') {
        include '*.tar.gz'
    }
    into 'rpm/SOURCES'
}

import java.text.SimpleDateFormat

def buildTime() {
    final SimpleDateFormat df = new SimpleDateFormat("yyyyMMddHHmmss")
    df.setTimeZone(TimeZone.getTimeZone("GMT"))
    return df.format(new Date())
}

task buildRpm(type:Exec) {
    dependsOn = [copySourceTar]

    workingDir 'rpm'

    if (version.contains('SNAPSHOT')) {
        commandLine 'rpmbuild', '-ba',
            '--target', 'noarch-redhat-linux',
            '--define', 'snapshotVersion -SNAPSHOT',
            '--define', 'dist _' + buildTime(),
            'divolte-collector.spec'
    } else {
        commandLine 'rpmbuild', '-ba',
            '--target', 'noarch-redhat-linux',
            'divolte-collector.spec'
    }
}<|MERGE_RESOLUTION|>--- conflicted
+++ resolved
@@ -78,7 +78,7 @@
     // Define some key versions for components that we use lots of artifacts from.
     def avroVersion = '1.8.1'
     def hadoopVersion = '2.7.2'
-    def jacksonVersion = '2.7.4'
+    def jacksonVersion = '2.7.5'
     def slf4jVersion = '1.7.21'
 
     compile group: 'io.divolte', name: 'divolte-schema', version: version
@@ -120,16 +120,10 @@
     compile group: 'org.codehaus.groovy', name:'groovy', version: '2.4.7', classifier: 'indy'
     compile group: 'net.sf.jopt-simple', name:'jopt-simple', version: '5.0.2'
     compile group: 'com.jayway.jsonpath', name: 'json-path', version: '2.2.0'
-<<<<<<< HEAD
     compile group: 'com.fasterxml.jackson.core', name:'jackson-databind', version: jacksonVersion
     compile group: 'com.fasterxml.jackson.datatype', name:'jackson-datatype-jdk8', version: jacksonVersion
     compile group: 'com.fasterxml.jackson.datatype', name:'jackson-datatype-guava', version: jacksonVersion
     compile group: 'com.fasterxml.jackson.module', name:'jackson-module-parameter-names', version: jacksonVersion
-=======
-    compile group: 'com.fasterxml.jackson.core', name:'jackson-databind', version: '2.7.5'
-    compile group: 'com.fasterxml.jackson.datatype', name:'jackson-datatype-jdk8', version: '2.7.5'
-    compile group: 'com.fasterxml.jackson.module', name:'jackson-module-parameter-names', version: '2.7.5'
->>>>>>> d176f299
     compile group: 'com.jasonclawson', name: 'jackson-dataformat-hocon', version: '1.1.0'
 
     // Used for configuration validation
