package io.divolte.server.hdfs;

import static org.junit.Assert.*;
import io.divolte.server.AvroRecordBuffer;
import io.divolte.server.CookieValues;

import java.io.File;
import java.io.IOException;
import java.io.InputStream;
import java.nio.file.Files;
import java.nio.file.Path;
import java.util.List;
import java.util.stream.Collectors;
import java.util.stream.LongStream;
import java.util.stream.StreamSupport;

import org.apache.avro.Schema;
import org.apache.avro.file.DataFileReader;
import org.apache.avro.generic.GenericData.Record;
import org.apache.avro.generic.GenericDatumReader;
import org.apache.avro.generic.GenericRecordBuilder;
import org.apache.avro.io.DatumReader;
import org.apache.commons.lang.mutable.MutableInt;
import org.junit.After;
import org.junit.Before;
import org.junit.Test;
import org.slf4j.Logger;
import org.slf4j.LoggerFactory;

import com.typesafe.config.Config;
import com.typesafe.config.ConfigFactory;

public class HdfsFlusherTest {
    private static final Logger logger = LoggerFactory.getLogger(HdfsFlusherTest.class);

    @SuppressWarnings("PMD.AvoidUsingHardCodedIP")
    private static final String ARBITRARY_IP = "8.8.8.8";

    private Path tempDir;

    @Before
    public void setupTempDir() throws IOException {
        tempDir = Files.createTempDirectory("hdfs-flusher-test");
    }

    @After
    public void cleanupTempDir() throws IOException {
        Files.walk(tempDir).forEach(this::deleteQuietly);
        deleteQuietly(tempDir);
    }

    @Test
    public void shouldCreateAndPopulateFileWithSimpleStrategy() throws IOException {
        Schema schema = schemaFromClassPath("/MinimalRecord.avsc");
        Config config = ConfigFactory.parseResources("hdfs-flusher-test.conf").withFallback(ConfigFactory.parseString(
                "divolte.hdfs_flusher.simple_rolling_file_strategy.roll_every = 1 day\n"
                + "divolte.hdfs_flusher.simple_rolling_file_strategy.dir = \"" + tempDir.toString() + "\""));

        HdfsFlusher flusher = new HdfsFlusher(config, schema);

        List<Record> records = LongStream.range(0, 10)
        .mapToObj((time) -> new GenericRecordBuilder(schema)
        .set("ts", time)
        .set("remoteHost", ARBITRARY_IP)
        .build())
        .collect(Collectors.toList());

<<<<<<< HEAD
        records.forEach((record) -> {
            flusher.process(AvroRecordBuffer.fromRecord(CookieValues.generate(), CookieValues.generate(), System.currentTimeMillis(), record));
        });
=======
        records.forEach((record) -> flusher.process(AvroRecordBuffer.fromRecord(CookieValues.generate(), record)));
>>>>>>> b817c11f

        flusher.cleanup();

        Files.walk(tempDir)
        .filter((p) -> p.toString().endsWith(".avro"))
        .findFirst()
        .ifPresent((p) -> verifyAvroFile(records, schema, p));
    }

    @Test
    public void shouldRollFilesWithSimpleStrategy() throws IOException, InterruptedException {
        Schema schema = schemaFromClassPath("/MinimalRecord.avsc");
        Config config = ConfigFactory.parseResources("hdfs-flusher-test.conf").withFallback(ConfigFactory.parseString(
                "divolte.hdfs_flusher.simple_rolling_file_strategy.roll_every = 1 second\n"
                + "divolte.hdfs_flusher.simple_rolling_file_strategy.dir = \"" + tempDir.toString() + "\""));

        List<Record> records = LongStream.range(0, 5)
        .mapToObj((time) -> new GenericRecordBuilder(schema)
        .set("ts", time)
        .set("remoteHost", ARBITRARY_IP)
        .build())
        .collect(Collectors.toList());

        HdfsFlusher flusher = new HdfsFlusher(config, schema);

<<<<<<< HEAD
        records.forEach((record) -> {
            flusher.process(AvroRecordBuffer.fromRecord(CookieValues.generate(), CookieValues.generate(), System.currentTimeMillis(), record));
        });
=======
        records.forEach((record) -> flusher.process(AvroRecordBuffer.fromRecord(CookieValues.generate(), record)));
>>>>>>> b817c11f

        for (int c = 0; c < 2; c++) {
            Thread.sleep(500);
            flusher.heartbeat();
        }

<<<<<<< HEAD
        records.forEach((record) -> {
            flusher.process(AvroRecordBuffer.fromRecord(CookieValues.generate(), CookieValues.generate(), System.currentTimeMillis(), record));
        });
=======
        records.forEach((record) -> flusher.process(AvroRecordBuffer.fromRecord(CookieValues.generate(), record)));
>>>>>>> b817c11f

        flusher.cleanup();

        final MutableInt count = new MutableInt(0);
        Files.walk(tempDir)
        .filter((p) -> p.toString().endsWith(".avro"))
        .forEach((p) -> {
            verifyAvroFile(records, schema, p);
            count.increment();
        });

        assertEquals(2, count.intValue());
    }


    private void deleteQuietly(Path p) {
        try {
            Files.delete(p);
        } catch (final Exception e) {
            logger.debug("Ignoring failure while deleting file: " + p, e);
        }
    }

    private void verifyAvroFile(List<Record> expected, Schema schema, Path avroFile) {
        List<Record> result = StreamSupport.stream(readAvroFile(schema, avroFile.toFile()).spliterator(), false)
        .collect(Collectors.toList());
        assertEquals(expected, result);
    }

    private DataFileReader<Record> readAvroFile(Schema schema, File file) {
        DatumReader<Record> dr = new GenericDatumReader<>(schema);
        try {
            return new DataFileReader<>(file, dr);
        } catch (IOException e) {
            throw new RuntimeException(e);
        }
    }

    private Schema schemaFromClassPath(final String resource) throws IOException {
        try (final InputStream resourceStream = this.getClass().getResourceAsStream(resource)) {
            return new Schema.Parser().parse(resourceStream);
        }
    }
}<|MERGE_RESOLUTION|>--- conflicted
+++ resolved
@@ -65,13 +65,7 @@
         .build())
         .collect(Collectors.toList());
 
-<<<<<<< HEAD
-        records.forEach((record) -> {
-            flusher.process(AvroRecordBuffer.fromRecord(CookieValues.generate(), CookieValues.generate(), System.currentTimeMillis(), record));
-        });
-=======
-        records.forEach((record) -> flusher.process(AvroRecordBuffer.fromRecord(CookieValues.generate(), record)));
->>>>>>> b817c11f
+        records.forEach((record) -> flusher.process(AvroRecordBuffer.fromRecord(CookieValues.generate(), CookieValues.generate(), System.currentTimeMillis(), record)));
 
         flusher.cleanup();
 
@@ -97,26 +91,14 @@
 
         HdfsFlusher flusher = new HdfsFlusher(config, schema);
 
-<<<<<<< HEAD
-        records.forEach((record) -> {
-            flusher.process(AvroRecordBuffer.fromRecord(CookieValues.generate(), CookieValues.generate(), System.currentTimeMillis(), record));
-        });
-=======
-        records.forEach((record) -> flusher.process(AvroRecordBuffer.fromRecord(CookieValues.generate(), record)));
->>>>>>> b817c11f
+        records.forEach((record) -> flusher.process(AvroRecordBuffer.fromRecord(CookieValues.generate(), CookieValues.generate(), System.currentTimeMillis(), record)));
 
         for (int c = 0; c < 2; c++) {
             Thread.sleep(500);
             flusher.heartbeat();
         }
 
-<<<<<<< HEAD
-        records.forEach((record) -> {
-            flusher.process(AvroRecordBuffer.fromRecord(CookieValues.generate(), CookieValues.generate(), System.currentTimeMillis(), record));
-        });
-=======
-        records.forEach((record) -> flusher.process(AvroRecordBuffer.fromRecord(CookieValues.generate(), record)));
->>>>>>> b817c11f
+        records.forEach((record) -> flusher.process(AvroRecordBuffer.fromRecord(CookieValues.generate(), CookieValues.generate(), System.currentTimeMillis(), record)));
 
         flusher.cleanup();
 
