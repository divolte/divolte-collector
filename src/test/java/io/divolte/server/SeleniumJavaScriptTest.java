--- conflicted
+++ resolved
@@ -16,32 +16,26 @@
 
 package io.divolte.server;
 
-import static io.divolte.server.IncomingRequestProcessor.*;
-import static io.divolte.server.SeleniumTestBase.TEST_PAGES.*;
-import static org.hamcrest.Matchers.*;
-import static org.junit.Assert.*;
-<<<<<<< HEAD
-
 import com.fasterxml.jackson.databind.JsonNode;
+import com.google.common.base.Preconditions;
 import com.google.common.base.Strings;
 import com.jayway.jsonpath.WriteContext;
-=======
->>>>>>> 7a4a3a82
 import io.divolte.server.ServerTestUtils.EventPayload;
-
+import org.junit.Before;
+import org.junit.Test;
+import org.openqa.selenium.By;
+
+import javax.annotation.ParametersAreNonnullByDefault;
 import java.util.Optional;
 import java.util.concurrent.TimeUnit;
 import java.util.stream.Collectors;
 import java.util.stream.Stream;
 
-import javax.annotation.ParametersAreNonnullByDefault;
-
-import org.junit.Before;
-import org.junit.Test;
-import org.openqa.selenium.By;
-
-import com.google.common.base.Preconditions;
-import com.google.common.base.Strings;
+import static io.divolte.server.IncomingRequestProcessor.DIVOLTE_EVENT_KEY;
+import static io.divolte.server.IncomingRequestProcessor.DUPLICATE_EVENT_KEY;
+import static io.divolte.server.SeleniumTestBase.TEST_PAGES.*;
+import static org.hamcrest.Matchers.*;
+import static org.junit.Assert.*;
 
 @ParametersAreNonnullByDefault
 public class SeleniumJavaScriptTest extends SeleniumTestBase {
@@ -231,7 +225,7 @@
         assertTrue(customEventParameter.isPresent());
         assertEquals("value", customEventParameter.get());
     }
-    
+
     @Test
     public void shouldNotEncodeCustomEventParameters() throws InterruptedException {
         Preconditions.checkState(null != driver && null != server);
@@ -244,7 +238,7 @@
 
         assertTrue(eventData.eventType.isPresent());
         assertEquals("custom", eventData.eventType.get());
-        
+
         final Optional<String> customEventAnswerParameter = eventData.eventParameterProducer.apply("answer");
         assertTrue(customEventAnswerParameter.isPresent());
         assertEquals("42", customEventAnswerParameter.get());
@@ -283,7 +277,7 @@
         assertEquals("supercalifragilisticexpialidocious", eventData.browserEventData.get().pageViewId);
         assertEquals("supercalifragilisticexpialidocious0", eventData.eventId);
     }
-    
+
     @Before
     public void setup() throws Exception {
         doSetUp("selenium-test-config.conf");
