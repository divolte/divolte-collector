--- conflicted
+++ resolved
@@ -48,7 +48,6 @@
       serve_static_resources = true
     }
 
-<<<<<<< HEAD
     mapper {
       // Size of the buffer used by each mapper to hold the incoming
       // events that need to be mapped. This is rounded up to the
@@ -88,160 +87,6 @@
         // cached.
         cache_size = 1000
       }
-=======
-    // This configures the ip2geo database for geo lookups. A ip2geo database
-    // can be obtained from MaxMind (https://www.maxmind.com/en/geoip2-databases).
-    // Both a free version and a more accurate paid version are available.
-    //
-    // By default, no ip2geo database is configured. When this setting is
-    // absent, no attempt will be made to lookup geo-coordinates for IP
-    // addresses. If configured, Divolte Collector will keep a filesystem
-    // watch on the database file. If the file is changed on the filesystem
-    // the database will be reloaded at runtime without requireing a restart.
-    // ip2geo_database = /path/to/dabase/file.db
-
-    // By default, Divolte Collector will use a built-in Avro schema for
-    // writing data and a default mapping, which is documented in the
-    // Mapping section of the user documentation. The default schema
-    // can be found here: https://github.com/divolte/divolte-schema
-    //
-    // Typically, users will configure their own schema, usually with
-    // fields specific to their domain and custom events and other
-    // mappings. When using a user defined schema, it is also
-    // required to provide a mapping script. See the user documentation
-    // for further reference.
-
-    // schema_file = /Users/friso/code/divolte-examples/avro-schema/src/main/resources/JavadocEventRecord.avsc
-    // schema_mapping {
-         // The version of the mapping dialect to use. The current latest
-         // version is 2. Version 1 has been deprecated and removed from
-         // Divolte Collector since release 0.2
-    //   version = 2
-
-         // The groovy script file to use as mapping definition.
-    //   mapping_script_file = "/Users/friso/code/divolte-examples/avro-schema/mapping.groovy"
-    // }
-  }
-
-  // The javascript section controls settings related to the way
-  // the JavaScript file is compiled.
-  javascript {
-    // Name of the script file. This changes the divolte.js part in
-    // the script url: http://www.domain.tld/divolte.js
-    name = divolte.js
-
-    // Enable or disable the logging on the JavaScript console in
-    // the browser
-    logging = false
-
-    // When true, the served JavaScript will be compiled, but not
-    // minified, improving readability when debugging in the browser.
-    debug = false
-
-    // When false, divolte.js will not automatically send a pageView
-    // event after being loaded. This way clients can send a initial
-    // event themselves and have full control over the event type and
-    // the custom parameters that are sent with the initial event.
-    auto_page_view_event = true
-  }
-
-  // This section controls settings related to the processing of incoming
-  // requests after they have been responded to by the server. Incoming
-  // requests in Divolte Collector are initially handled by a pool of
-  // HTTP threads, which immediately respond with a HTTP code 200 and send
-  // the response payload (a 1x1 pixel transparent GIF image). After
-  // responding, the request data is passed onto the incoming request
-  // processing thread pool. This is the incoming request processor.
-  incoming_request_processor {
-    // Number of threads to use for processing incoming requests
-    threads = 2
-
-    // The maximum queue of incoming requests to keep
-    // before starting to drop incoming requests. Note
-    // that when this queue is full, requests are dropped
-    // and a warning is logged. No errors are reported to
-    // the client side. Divolte Collector will always respond
-    // with a HTTP 200 status code and the image payload.
-    // Note that the queue size is per thread.
-    max_write_queue = 100000
-
-    // The maximum delay to block before an incoming request
-    // is dropped in case of a full queue.
-    max_enqueue_delay = 1 second
-
-    // The incoming request handler attempts to parse out all
-    // relevant information from the request as passed by the
-    // JavaScript. If the incoming request appears corrupt,
-    // for example because of a truncated URL or incorrect
-    // data in the fields, the request is flagged as corrupt.
-    // The detection of corrupt requests is enforced by appending
-    // a hash of all fields to the request from the JavaScript.
-    // This hash is validated on the server side.
-    // If this setting is true, events that are flagged as corrupt
-    // will be dropped from the stream, instead of processed further.
-    // It is common not to drop the corrupt events, but instead
-    // include them for later analysis.
-    discard_corrupted = false
-
-    // Browsers and other clients (e.g. anti-virus software, proxies)
-    // will sometimes send the exact same request twice. Divolte
-    // Collector attempts to flag these duplicate events, by using
-    // a internal probabilistic data structure with a finite memory
-    // size. The memory consists internally of an array of 64 bit
-    // integers. This the memory required in bytes is the memory size
-    // times 8 (8 megabytes for 1 million entries).
-    // Note that the memory size is per thread.
-    duplicate_memory_size = 1000000
-
-    // If this setting is true, events that are flagged as duplicate
-    // will be dropped from the stream, instead of processed further.
-    // It is common not to drop the duplicate events, but instead
-    // include them for later analysis.
-    discard_duplicates = false
-  }
-
-  // This section controls settings related to flushing the event stream
-  // to a Apache Kafka topic.
-  kafka_flusher {
-    // If true, flushing to Kafka is enabled.
-    enabled = false
-
-    // Number of threads to use for flushing events to Kafka
-    threads = 2
-
-    // The maximum queue of incoming requests to keep
-    // before starting to drop incoming requests. Note
-    // that when this queue is full, requests are dropped
-    // and a warning is logged. No errors are reported to
-    // the client side. Divolte Collector will always respond
-    // with a HTTP 200 status code and the image payload.
-    // Note that the queue size is per thread.
-    max_write_queue = 200000
-
-    // The maximum delay to block before an incoming request
-    // is dropped in case of a full queue.
-    max_enqueue_delay = 1 second
-
-    // The Kafka topic onto which events are published.
-    topic = "divolte"
-    // The topic can be overridden by setting the
-    // DIVOLTE_KAFKA_TOPIC environment variable.
-    topic = ${?DIVOLTE_KAFKA_TOPIC}
-
-    // All settings in here are used as-is to configure
-    // the Kafka producer.
-    // See: http://kafka.apache.org/documentation.html#producerconfigs
-    producer = {
-      bootstrap.servers = ["localhost:9092"]
-      bootstrap.servers = ${?DIVOLTE_KAFKA_BROKER_LIST}
-      client.id = divolte.collector
-      client.id = ${?DIVOLTE_KAFKA_CLIENT_ID}
-
-      acks = 1
-      retries = 0
-      compression.type = lz4
-      max.in.flight.requests.per.connection = 1
->>>>>>> cceab1ab
     }
 
     hdfs {
@@ -284,15 +129,15 @@
       // the Kafka producer.
       // See: http://kafka.apache.org/documentation.html#producerconfigs
       producer = {
-        metadata.broker.list = ["localhost:9092"]
-        metadata.broker.list = ${?DIVOLTE_KAFKA_BROKER_LIST}
-
+        bootstrap.servers = ["localhost:9092"]
+        bootstrap.servers = ${?DIVOLTE_KAFKA_BROKER_LIST}
         client.id = divolte.collector
         client.id = ${?DIVOLTE_KAFKA_CLIENT_ID}
 
-        request.required.acks = 0
-        message.send.max.retries = 5
-        retry.backoff.ms = 200
+        acks = 1
+        retries = 0
+        compression.type = lz4
+        max.in.flight.requests.per.connection = 1
       }
     }
   }
