/*
 * Copyright 2014 GoDataDriven B.V.
 *
 * Licensed under the Apache License, Version 2.0 (the "License");
 * you may not use this file except in compliance with the License.
 * You may obtain a copy of the License at
 *
 *     http://www.apache.org/licenses/LICENSE-2.0
 *
 * Unless required by applicable law or agreed to in writing, software
 * distributed under the License is distributed on an "AS IS" BASIS,
 * WITHOUT WARRANTIES OR CONDITIONS OF ANY KIND, either express or implied.
 * See the License for the specific language governing permissions and
 * limitations under the License.
 */

package io.divolte.server.kafka;

<<<<<<< HEAD
import static io.divolte.server.processing.ItemProcessor.ProcessingDirective.*;
=======
import com.google.common.collect.ImmutableList;
import io.divolte.server.AvroRecordBuffer;
import io.divolte.server.DivolteIdentifier;
import io.divolte.server.processing.ItemProcessor;
import org.apache.kafka.clients.producer.Producer;
import org.apache.kafka.clients.producer.ProducerRecord;
import org.apache.kafka.clients.producer.RecordMetadata;
import org.apache.kafka.common.errors.RetriableException;
import org.slf4j.Logger;
import org.slf4j.LoggerFactory;
>>>>>>> cceab1ab

import javax.annotation.ParametersAreNonnullByDefault;
import javax.annotation.concurrent.NotThreadSafe;
import java.util.List;
import java.util.Objects;
import java.util.Queue;
import java.util.concurrent.ExecutionException;
import java.util.concurrent.Future;
import java.util.stream.Collectors;

<<<<<<< HEAD
import javax.annotation.ParametersAreNonnullByDefault;
import javax.annotation.concurrent.NotThreadSafe;

import org.slf4j.Logger;
import org.slf4j.LoggerFactory;

import io.divolte.server.AvroRecordBuffer;
import io.divolte.server.config.ValidatedConfiguration;
import io.divolte.server.processing.ItemProcessor;
import kafka.common.FailedToSendMessageException;
import kafka.javaapi.producer.Producer;
import kafka.producer.KeyedMessage;
import kafka.producer.ProducerConfig;
=======
import static io.divolte.server.processing.ItemProcessor.ProcessingDirective.CONTINUE;
import static io.divolte.server.processing.ItemProcessor.ProcessingDirective.PAUSE;
>>>>>>> cceab1ab

@ParametersAreNonnullByDefault
@NotThreadSafe
public final class KafkaFlusher implements ItemProcessor<AvroRecordBuffer> {
    private final static Logger logger = LoggerFactory.getLogger(KafkaFlusher.class);

    private final String topic;
    private final Producer<DivolteIdentifier, AvroRecordBuffer> producer;

    // On failure, we store the list of messages that are still pending here.
    private ImmutableList<ProducerRecord<DivolteIdentifier, AvroRecordBuffer>> pendingMessages = ImmutableList.of();

<<<<<<< HEAD
    public KafkaFlusher(final ValidatedConfiguration vc) {
        Objects.requireNonNull(vc);
        final ProducerConfig producerConfig = new ProducerConfig(vc.configuration().global.kafka.producer);
        topic = vc.configuration().kafkaFlusher.topic;
        producer = new Producer<>(producerConfig);
=======
    public KafkaFlusher(final String topic, final Producer<DivolteIdentifier, AvroRecordBuffer> producer) {
        this.topic = Objects.requireNonNull(topic);
        this.producer = Objects.requireNonNull(producer);
    }

    private ProducerRecord<DivolteIdentifier, AvroRecordBuffer> buildRecord(AvroRecordBuffer record) {
        return new ProducerRecord<>(topic, record.getPartyId(), record);
>>>>>>> cceab1ab
    }

    @Override
    public ProcessingDirective process(final AvroRecordBuffer record) {
        logger.debug("Processing individual record: {}", record);
        return flush(ImmutableList.of(buildRecord(record)));
    }

    @Override
    public ProcessingDirective process(final Queue<AvroRecordBuffer> batch) {
        final int batchSize = batch.size();
        final ProcessingDirective result;
        switch (batchSize) {
        case 0:
            logger.warn("Ignoring empty batch of events.");
            result = CONTINUE;
            break;
        case 1:
            result = process(batch.remove());
            break;
        default:
            logger.debug("Processing batch of {} records.", batchSize);
            final List<ProducerRecord<DivolteIdentifier, AvroRecordBuffer>> kafkaMessages =
                    batch.stream()
                         .map(this::buildRecord)
                         .collect(Collectors.toList());
            // Clear the messages now; on failure they'll be retried as part of our
            // pending operation.
            batch.clear();
            result = flush(kafkaMessages);
        }
        return result;
    }

    @Override
    public ProcessingDirective heartbeat() {
        if (pendingMessages.isEmpty()) {
            return CONTINUE;
        } else {
            logger.debug("Retrying to send {} pending message(s) that previously failed.", pendingMessages.size());
            return flush(pendingMessages);
        }
    }

    private ProcessingDirective flush(final List<ProducerRecord<DivolteIdentifier, AvroRecordBuffer>> batch) {
        try {
            final ImmutableList<ProducerRecord<DivolteIdentifier,AvroRecordBuffer>> remaining = sendBatch(batch);
            pendingMessages = remaining;
            return remaining.isEmpty() ? CONTINUE : PAUSE;
        } catch (final InterruptedException e) {
            // This is painful. We don't know how much of the batch was stored, and how much wasn't.
            // This should only occur during shutdown. I think we can assume that anything missed can be discarded.
            logger.warn("Flushing interrupted. Not all messages in batch (size={}) may have been sent to Kafka.", batch.size());
            pendingMessages = ImmutableList.of();
            return CONTINUE;
        }
    }

    private ImmutableList<ProducerRecord<DivolteIdentifier,AvroRecordBuffer>> sendBatch(final List<ProducerRecord<DivolteIdentifier, AvroRecordBuffer>> batch) throws InterruptedException {
        // First start sending the messages.
        // (This will serialize them, determine the partition and then assign them to a per-partition buffer.)
        final List<Future<RecordMetadata>> sendResults =
                batch.stream()
                     .map(producer::send)
                     .collect(Collectors.toList());
        // The producer will send the messages in the background. As of 0.8.x we can't
        // flush, but have to wait for that to occur based on the producer configuration.
        // (By default it will immediately flush, but users can override this.)

        // When finished, each message can be in one of several states.
        //  - Completed.
        //  - An error occurred, but a retry may succeed.
        //  - A fatal error occurred.
        // (In addition, we can be interrupted due to shutdown.)
        final ImmutableList.Builder<ProducerRecord<DivolteIdentifier, AvroRecordBuffer>> remaining = ImmutableList.builder();
        final int batchSize = batch.size();
        for (int i = 0; i < batchSize; ++i) {
            final Future<RecordMetadata> result = sendResults.get(i);
            try {
                final RecordMetadata metadata = result.get();
                if (logger.isDebugEnabled()) {
                    final ProducerRecord<DivolteIdentifier, AvroRecordBuffer> record = batch.get(i);
                    logger.debug("Finished sending event (partyId={}) to Kafka: topic/partition/offset = {}/{}/{}",
                                 record.value(), metadata.topic(), metadata.partition(), metadata.offset());
                }
            } catch (final ExecutionException e) {
                final Throwable cause = e.getCause();
                final ProducerRecord<DivolteIdentifier, AvroRecordBuffer> record = batch.get(i);
                if (cause instanceof RetriableException) {
                    // A retry may succeed.
                    if (logger.isDebugEnabled()) {
                        logger.debug("Transient error sending event (partyId=" + record.key() + ") to Kafka. Will retry.", cause);
                    }
                    remaining.add(record);
                } else {
                    // Fatal error.
                    logger.error("Error sending event (partyId=" + record.key() + ") to Kafka. Abandoning batch.", cause);
                }
            }
        }
        return remaining.build();
    }
}<|MERGE_RESOLUTION|>--- conflicted
+++ resolved
@@ -16,9 +16,6 @@
 
 package io.divolte.server.kafka;
 
-<<<<<<< HEAD
-import static io.divolte.server.processing.ItemProcessor.ProcessingDirective.*;
-=======
 import com.google.common.collect.ImmutableList;
 import io.divolte.server.AvroRecordBuffer;
 import io.divolte.server.DivolteIdentifier;
@@ -29,7 +26,6 @@
 import org.apache.kafka.common.errors.RetriableException;
 import org.slf4j.Logger;
 import org.slf4j.LoggerFactory;
->>>>>>> cceab1ab
 
 import javax.annotation.ParametersAreNonnullByDefault;
 import javax.annotation.concurrent.NotThreadSafe;
@@ -40,24 +36,8 @@
 import java.util.concurrent.Future;
 import java.util.stream.Collectors;
 
-<<<<<<< HEAD
-import javax.annotation.ParametersAreNonnullByDefault;
-import javax.annotation.concurrent.NotThreadSafe;
-
-import org.slf4j.Logger;
-import org.slf4j.LoggerFactory;
-
-import io.divolte.server.AvroRecordBuffer;
-import io.divolte.server.config.ValidatedConfiguration;
-import io.divolte.server.processing.ItemProcessor;
-import kafka.common.FailedToSendMessageException;
-import kafka.javaapi.producer.Producer;
-import kafka.producer.KeyedMessage;
-import kafka.producer.ProducerConfig;
-=======
 import static io.divolte.server.processing.ItemProcessor.ProcessingDirective.CONTINUE;
 import static io.divolte.server.processing.ItemProcessor.ProcessingDirective.PAUSE;
->>>>>>> cceab1ab
 
 @ParametersAreNonnullByDefault
 @NotThreadSafe
@@ -70,13 +50,6 @@
     // On failure, we store the list of messages that are still pending here.
     private ImmutableList<ProducerRecord<DivolteIdentifier, AvroRecordBuffer>> pendingMessages = ImmutableList.of();
 
-<<<<<<< HEAD
-    public KafkaFlusher(final ValidatedConfiguration vc) {
-        Objects.requireNonNull(vc);
-        final ProducerConfig producerConfig = new ProducerConfig(vc.configuration().global.kafka.producer);
-        topic = vc.configuration().kafkaFlusher.topic;
-        producer = new Producer<>(producerConfig);
-=======
     public KafkaFlusher(final String topic, final Producer<DivolteIdentifier, AvroRecordBuffer> producer) {
         this.topic = Objects.requireNonNull(topic);
         this.producer = Objects.requireNonNull(producer);
@@ -84,7 +57,6 @@
 
     private ProducerRecord<DivolteIdentifier, AvroRecordBuffer> buildRecord(AvroRecordBuffer record) {
         return new ProducerRecord<>(topic, record.getPartyId(), record);
->>>>>>> cceab1ab
     }
 
     @Override
