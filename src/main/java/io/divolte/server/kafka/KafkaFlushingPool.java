--- conflicted
+++ resolved
@@ -16,15 +16,17 @@
 
 package io.divolte.server.kafka;
 
+import java.util.Objects;
+
+import javax.annotation.ParametersAreNonnullByDefault;
+
+import org.apache.kafka.clients.producer.KafkaProducer;
+import org.apache.kafka.clients.producer.Producer;
+
 import io.divolte.server.AvroRecordBuffer;
 import io.divolte.server.DivolteIdentifier;
 import io.divolte.server.config.ValidatedConfiguration;
 import io.divolte.server.processing.ProcessingPool;
-import org.apache.kafka.clients.producer.KafkaProducer;
-import org.apache.kafka.clients.producer.Producer;
-
-import javax.annotation.ParametersAreNonnullByDefault;
-import java.util.Objects;
 
 @ParametersAreNonnullByDefault
 public class KafkaFlushingPool extends ProcessingPool<KafkaFlusher, AvroRecordBuffer> {
@@ -42,11 +44,6 @@
                 );
     }
 
-<<<<<<< HEAD
-    public KafkaFlushingPool(final ValidatedConfiguration vc, final int numThreads, final int maxWriteQueue) {
-        super(numThreads, maxWriteQueue, "Kafka Flusher", () -> new KafkaFlusher(vc));
-    }
-=======
     public KafkaFlushingPool(final int numThreads,
                              final int maxWriteQueue,
                              final String topic,
@@ -60,5 +57,4 @@
         super.stop();
         producer.close();
     }
->>>>>>> c0d8153c
 }