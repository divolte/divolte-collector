package io.divolte.server;

import io.divolte.server.js.GzippableHttpBody;
import io.divolte.server.js.HttpBody;
import io.divolte.server.js.JavaScriptResource;
import io.undertow.server.HttpHandler;
import io.undertow.server.HttpServerExchange;
import io.undertow.util.ETag;
import io.undertow.util.ETagUtils;
import io.undertow.util.HeaderMap;
import io.undertow.util.HeaderValues;
import io.undertow.util.Headers;
import io.undertow.util.StatusCodes;

import java.nio.ByteBuffer;
import java.util.Objects;
import java.util.Optional;

import javax.annotation.ParametersAreNonnullByDefault;

import org.slf4j.Logger;
import org.slf4j.LoggerFactory;

import com.google.common.base.Splitter;
import com.google.common.collect.Iterables;

/**
 * Request handler for a JavaScript resource, with caching support.
 */
@ParametersAreNonnullByDefault
final class JavaScriptHandler implements HttpHandler {
    private static final Logger logger = LoggerFactory.getLogger(Server.class);

    private static final Splitter HEADER_SPLITTER =
            Splitter.on(',').trimResults().omitEmptyStrings();

    private final JavaScriptResource resource;

    public JavaScriptHandler(final JavaScriptResource resource) {
        this.resource = Objects.requireNonNull(resource);
    }

    @Override
    public void handleRequest(final HttpServerExchange exchange) throws Exception {
        if (logger.isDebugEnabled()) {
            logger.debug("Requested received for {} from {}",
                         resource.getResourceName(), exchange.getSourceAddress().getHostString());
        }
        // Start with headers that we always set the same way.
        final HeaderMap responseHeaders = exchange.getResponseHeaders();
        responseHeaders.put(Headers.CACHE_CONTROL, "public");

        // Figure out if we possibly need to deal with a compressed response,
        // based on client capability.
        final GzippableHttpBody uncompressedBody = resource.getEntityBody();
        final Optional<HttpBody> gzippedBody = uncompressedBody.getGzippedBody();
        final HttpBody bodyToSend;
        if (gzippedBody.isPresent()) {
            /*
             * Compressed responses can use Content-Encoding and/or Transfer-Encoding.
             * The semantics differ slightly, but it is suffice to say that most user
             * agents don't advertise their Transfer-Encoding support.
             * So for now we only support the Content-Encoding mechanism.
             * Some other notes:
             *  - Some clients implement 'deflate' incorrectly. Hence we only support 'gzip',
             *    despite it having slightly more overhead.
             *  - We don't use Undertow's built-in compression support because we've
             *    pre-calculated the compressed response and expect to serve it up
             *    repeatedly, instead of calculating it on-the-fly for every request.
             */
            responseHeaders.put(Headers.VARY, Headers.ACCEPT_ENCODING_STRING);
            final HeaderValues acceptEncoding =
                    exchange.getRequestHeaders().get(Headers.ACCEPT_ENCODING);
            if (null != acceptEncoding &&
                    acceptEncoding.stream()
                                  .anyMatch((header) -> Iterables.contains(HEADER_SPLITTER.split(header), "gzip"))) {
                responseHeaders.put(Headers.CONTENT_ENCODING, "gzip");
                bodyToSend = gzippedBody.get();
            } else {
                bodyToSend = uncompressedBody;
            }
        } else {
            bodyToSend = uncompressedBody;
        }

        // Now we know which version of the entity is visible to this user-agent,
        // figure out if the client already has the current version or not.
        final ETag eTag = bodyToSend.getETag();
        responseHeaders.put(Headers.ETAG, eTag.toString());
        if (ETagUtils.handleIfNoneMatch(exchange, eTag, true)) {
            final ByteBuffer entityBody = bodyToSend.getBody();
            responseHeaders.put(Headers.CONTENT_TYPE, "application/javascript");
            exchange.getResponseSender().send(entityBody);
        } else {
            exchange.setResponseCode(StatusCodes.NOT_MODIFIED);
            exchange.endExchange();
        }
    }
<<<<<<< HEAD

    private static boolean isETagMatch(@Nullable final HeaderValues headerValues, final String eTag) {
        // Warning: Early return to short-circuit logic.
        if (null != headerValues) {
            for (final String headerValue : headerValues) {
                if (eTag.equals(headerValue)) {
                    return true;
                } else if ("*".equals(headerValue)) {
                    return true;
                }
            }
        }
        return false;
    }
=======
>>>>>>> 2736221a
}<|MERGE_RESOLUTION|>--- conflicted
+++ resolved
@@ -96,21 +96,4 @@
             exchange.endExchange();
         }
     }
-<<<<<<< HEAD
-
-    private static boolean isETagMatch(@Nullable final HeaderValues headerValues, final String eTag) {
-        // Warning: Early return to short-circuit logic.
-        if (null != headerValues) {
-            for (final String headerValue : headerValues) {
-                if (eTag.equals(headerValue)) {
-                    return true;
-                } else if ("*".equals(headerValue)) {
-                    return true;
-                }
-            }
-        }
-        return false;
-    }
-=======
->>>>>>> 2736221a
 }