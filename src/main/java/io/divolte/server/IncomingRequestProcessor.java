--- conflicted
+++ resolved
@@ -62,17 +62,12 @@
 
     @Override
     public void process(final HttpServerExchange exchange) {
-<<<<<<< HEAD
-        final GenericRecord avroRecord = maker.makeRecordFromExchange(exchange);
+        final GenericRecord avroRecord = mapper.newRecordFromExchange(exchange);
         final AvroRecordBuffer avroBuffer = AvroRecordBuffer.fromRecord(
                 exchange.getAttachment(PARTY_COOKIE_KEY),
                 exchange.getAttachment(SESSION_COOKIE_KEY),
                 exchange.getAttachment(REQUEST_START_TIME_KEY),
                 avroRecord);
-=======
-        final GenericRecord avroRecord = mapper.newRecordFromExchange(exchange);
-        final AvroRecordBuffer avroBuffer = AvroRecordBuffer.fromRecord(exchange.getAttachment(PARTY_COOKIE_KEY), avroRecord);
->>>>>>> b817c11f
 
         if (null != kafkaFlushingPool) {
             kafkaFlushingPool.enqueueRecord(avroBuffer);
