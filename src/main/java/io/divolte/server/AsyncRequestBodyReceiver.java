--- conflicted
+++ resolved
@@ -1,16 +1,5 @@
 package io.divolte.server;
 
-import com.google.common.primitives.Ints;
-import io.undertow.UndertowMessages;
-import io.undertow.server.Connectors;
-import io.undertow.server.HttpServerExchange;
-import io.undertow.util.Headers;
-import io.undertow.util.StatusCodes;
-import org.slf4j.Logger;
-import org.slf4j.LoggerFactory;
-import org.xnio.channels.StreamSourceChannel;
-
-import javax.annotation.ParametersAreNonnullByDefault;
 import java.io.IOException;
 import java.io.InputStream;
 import java.net.InetSocketAddress;
@@ -18,6 +7,20 @@
 import java.util.Optional;
 import java.util.concurrent.atomic.AtomicInteger;
 import java.util.function.BiConsumer;
+
+import javax.annotation.ParametersAreNonnullByDefault;
+
+import org.slf4j.Logger;
+import org.slf4j.LoggerFactory;
+import org.xnio.channels.StreamSourceChannel;
+
+import com.google.common.primitives.Ints;
+
+import io.undertow.UndertowMessages;
+import io.undertow.server.Connectors;
+import io.undertow.server.HttpServerExchange;
+import io.undertow.util.Headers;
+import io.undertow.util.StatusCodes;
 
 @ParametersAreNonnullByDefault
 public class AsyncRequestBodyReceiver {
@@ -45,14 +48,6 @@
         logger.debug("Configuring to use a maximum of {} buffer chunks.", maximumChunks);
     }
 
-<<<<<<< HEAD
-    @SuppressWarnings("PMD.BrokenNullCheck")
-    public void receive(
-            final Consumer<InputStream> callback,
-            final HttpServerExchange exchange) {
-        Objects.requireNonNull(callback);
-
-=======
     private static int calculateChunks(final int length) {
         // Should be faster than using Math.ceil().
         return (length - 1) / ChunkyByteBuffer.CHUNK_SIZE + 1;
@@ -64,7 +59,6 @@
             logger.debug("Pre-allocating buffer with {} chunks.", preallocateChunks.get());
         }
 
->>>>>>> 51c0d74f
         if (exchange.isRequestComplete()) {
             callback.accept(EMPTY_INPUT_STREAM, 0);
             return;
@@ -138,41 +132,6 @@
                 // Pass the body on to the upstream handler.
                 callback.accept(body, bodyLength);
             }
-<<<<<<< HEAD
-        } while (
-                readResult > 0 &&                             // There's possibly more bytes to read AND
-                (
-                        buffers[currentBuffer].hasRemaining() // There's bytes remaining in the current buffer OR
-                        || currentBuffer < numSlots - 1       // it's possible to allocate another one
-                ));
-    }
-
-    private static final class ByteBufferArrayInputStream extends InputStream {
-        private final ByteBuffer[] buffers;
-        private final int maxBufferIndex;
-
-        private int currentBuffer;
-
-        @SuppressWarnings("PMD.ArrayIsStoredDirectly")
-        private ByteBufferArrayInputStream(final ByteBuffer[] buffers, final int maxBufferIndex) {
-            Stream.of(buffers).filter(b -> b != null).forEach(ByteBuffer::flip);
-            this.buffers = buffers;
-            this.maxBufferIndex = maxBufferIndex;
-            currentBuffer = 0;
-        }
-
-        @Override
-        public int read() throws IOException {
-            if (buffers[currentBuffer].hasRemaining()) {
-                return buffers[currentBuffer].get();
-            } else {
-                return currentBuffer == maxBufferIndex ?
-                        -1 :
-                        buffers[++currentBuffer].hasRemaining() ? buffers[currentBuffer].get() : -1;
-            }
-        }
-=======
         });
->>>>>>> 51c0d74f
     }
 }